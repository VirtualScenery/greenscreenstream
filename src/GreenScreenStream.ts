--- conflicted
+++ resolved
@@ -3,49 +3,30 @@
 
 import '@tensorflow/tfjs-backend-webgl';
 import '@tensorflow/tfjs-backend-cpu'
-
-<<<<<<< HEAD
 import * as BODY_PIX from '@tensorflow-models/body-pix';
-import { load, BodyPix } from '@tensorflow-models/body-pix';
-import { ModelConfig } from '@tensorflow-models/body-pix/dist/body_pix_model';
-
-
-import { DEFAULT_MASK_SETTINGS, MaskSettings, RGBA } from './models/masksettings.interface';
-=======
+import { BodyPix, load } from '@tensorflow-models/body-pix';
+
+
 import { IGreenScreenConfig } from './models/green-screen-config.interface';
-import { MaskSettings } from './models/masksettings.interface';
->>>>>>> ff3ad251
+import { MaskSettings, DEFAULT_MASK_SETTINGS, RGBA } from './models/masksettings.interface';
 import { BUFFER_FRAG, BUFFER_VERT, MAIN_FRAG, MAIN_VERT } from './models/glsl-constants';
-import { GreenScreenConfig } from './models/green-screen-config.interface';
-import { TextureSettings } from './models/texturesettings.interface';
+import { ITextureSettings } from './models/texturesettings.interface';
 import { GreenScreenMethod } from './models/green-screen-method.enum';
-<<<<<<< HEAD
-=======
-import { IBodyPixConfig } from './models/bodypix-config.interface';
->>>>>>> ff3ad251
 import { getBodyPixMode } from './utils/get-bodypix-mode.util';
 import { asyncCall } from './utils/async-call.util';
+import { ModelConfig } from '@tensorflow-models/body-pix/dist/body_pix_model';
 
 export class GreenScreenStream {
     isRendering: boolean;
     frame: number = -1;
     rafId: number;
     startTime: number = null;
-<<<<<<< HEAD
     opacity: number;
     flipHorizontal: boolean;
     maskBlurAmount: number;
     foregroundColor: RGBA;
     backgroundColor: RGBA;
-    ctx: any;
-=======
-    opacity: any;
-    flipHorizontal: any;
-    maskBlurAmount: any;
-    foregroundColor: any;
-    backgroundColor: any;
-    ctx: WebGLRenderingContext | WebGL2RenderingContext;
->>>>>>> ff3ad251
+    ctx:  WebGLRenderingContext | WebGL2RenderingContext;
     demolished: DR;
     mediaStream: MediaStream;
     bodyPix: BodyPix;
@@ -62,26 +43,8 @@
     bufferVert: string = BUFFER_VERT;
     bufferFrag: string = BUFFER_FRAG;
     maxFps: number;
-<<<<<<< HEAD
-
-    canvas:HTMLCanvasElement | OffscreenCanvas;
-    offscreen : OffscreenCanvas;
+    canvas: HTMLCanvasElement
     modelLoaded: boolean;
-
-    constructor(
-        public greenScreenMethod: GreenScreenMethod, 
-        public canvasEl?: HTMLCanvasElement, 
-        width: number = 640,
-        height: number = 360
-    ) {
-        this.mediaStream = new MediaStream();
-        if (canvasEl)
-            this.canvas =  canvasEl
-        else 
-            this.canvas = document.createElement("canvas") as HTMLCanvasElement;
-   
-=======
-    canvas: HTMLCanvasElement
 
     constructor(public greenScreenMethod: GreenScreenMethod, public canvasEl?: HTMLCanvasElement, width: number = 640, height: number = 360) {
         this.mediaStream = new MediaStream();
@@ -92,7 +55,6 @@
             this.canvas = document.createElement("canvas") as HTMLCanvasElement;
         }
 
->>>>>>> ff3ad251
         this.canvas.width = width; this.canvas.height = height;
 
         
@@ -150,7 +112,7 @@
                 reject(err);
             });
 
-            const textureSettings: TextureSettings = this.getTextureSettings();
+            const textureSettings: ITextureSettings = this.getTextureSettings();
 
             await this.prepareRenderer(textureSettings).catch(err => {
                 reject(new Error("Cannot setup renderer"))
@@ -162,7 +124,7 @@
     /**
      * Get the necessary texture settings
      */
-    private getTextureSettings(): TextureSettings {
+    private getTextureSettings(): ITextureSettings {
         return {
             "background": {
                 //unit: 33985,
@@ -194,7 +156,7 @@
      * Instantiates & prepares the demolishedRenderer 
      * @param textureSettings
      */
-    private prepareRenderer(textureSettings: TextureSettings): Promise<boolean | Error> {
+    private prepareRenderer(textureSettings: ITextureSettings): Promise<boolean | Error> {
         return new Promise<boolean | Error>(async (resolve, reject) => {
             try {
                 this.demolished = new DR(this.canvas as any, this.mainVert, this.mainFrag);
@@ -342,7 +304,6 @@
         if (!this.isRendering)
             return;
         if (this.startTime == null) this.startTime = t;
-<<<<<<< HEAD
         const seg = Math.floor((t - this.startTime) / (1000 / this.maxFps));
 
         if (seg > this.frame && this.modelLoaded) {
@@ -351,33 +312,15 @@
 
             BODY_PIX.drawMask(
                 this.cameraSource as any,
-=======
-        let seg = Math.floor((t - this.startTime) / (1000 / this.maxFps));
-        if (seg > this.frame) {
-            const { error, result } = await asyncCall(this.model.segmentPerson(this.sourceVideo, this.segmentConfig));
-            if (error)
-                return console.error(error);
-            //    console.time("bodyPix toMask")
-            const maskedImage = bodyPix.toMask(result, this.foregroundColor, this.backgroundColor);
-
-            bodyPix.drawMask(
-                this.cameraSource,
->>>>>>> ff3ad251
                 this.sourceVideo,
                 maskedImage,
                 this.opacity,
                 this.maskBlurAmount,
                 this.flipHorizontal
             );
-<<<<<<< HEAD
-
             this.frame = seg;
             this.demolished.R(t / 1000);
-=======
-            this.frame = seg;
-            this.demolished.R(t / 1000);
-
->>>>>>> ff3ad251
+
         }
         this.rafId = requestAnimationFrame((ts) => this.renderVirtualBackground(ts));
     }
@@ -474,37 +417,23 @@
     }
 
     /**
-<<<<<<< HEAD
      * Sets the provided BodyPixConfig or BodypixMode.
      * Can be used while rendering to switch out the currently used config.
      * Expect a few seconds of freezed image while the new model is loading.
      * @param config 
      */
-    public async setBodyPixModel(config: GreenScreenConfig) {
+    public async setBodyPixModel(config: IGreenScreenConfig) {
         const model = await this.loadBodyPixModel(config);
 
         this.bodyPix = model;
         this.modelLoaded = true;
-=======
-     * 
-     *
-     * @param {IGreenScreenConfig} config
-     * @memberof GreenScreenStream
-     */
-    public async setBodyPixModel(config: IGreenScreenConfig) {
-        const model = await asyncCall(this.loadBodyPixModel(config));
-        if (model.error)
-            throw model.error;
-        this.model = model.result;
->>>>>>> ff3ad251
     }
     /**
      * Sets up the bodypix model either via custom config or a preset (mode).
      * If neither is provided, a default config is used.
      * @param config 
      */
-<<<<<<< HEAD
-    private async loadBodyPixModel(config: GreenScreenConfig) {
+    private async loadBodyPixModel(config: IGreenScreenConfig) {
         let bodyPixMode: ModelConfig;
 
         if (config?.bodyPixConfig)
@@ -515,17 +444,6 @@
         if(this.modelLoaded) {
             this.bodyPix.dispose();
             this.modelLoaded = false;
-=======
-    private async loadBodyPixModel(config: IGreenScreenConfig) {
-        let bodyPixMode: IBodyPixConfig;
-        console.log(config)
-        if (config?.bodyPixConfig) {
-            bodyPixMode = config?.bodyPixConfig;
-            console.log("No config found. Fallining back to mode")
-        }
-        else {
-            bodyPixMode = getBodyPixMode(config?.bodyPixMode);
->>>>>>> ff3ad251
         }
 
         return load(bodyPixMode);

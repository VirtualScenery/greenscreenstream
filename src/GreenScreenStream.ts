--- conflicted
+++ resolved
@@ -25,12 +25,6 @@
     VirtualBackgroundUsingGreenScreen = 2
 }
 
-<<<<<<< HEAD
-=======
-
-
-
->>>>>>> 7275771a
 export class GreenScreenStream {
     isRendering: boolean;
     rafId: number;
@@ -96,9 +90,6 @@
 return 1.0;
 }
 
-<<<<<<< HEAD
-    mainVert: string = mainVertexShader;
-=======
 void mainImage( out vec4 fragColor, in vec2 fragCoord )
 {
 vec2 fragPos =  1. - fragCoord.xy / resolution.xy;
@@ -107,7 +98,6 @@
 
 vec4 keyYUV =  RGBtoYUV * chromaKey;
 vec4 yuv = RGBtoYUV * fg;
->>>>>>> 7275771a
 
 float mask = 1.0 - colorclose(yuv.rgb, keyYUV.rgb, maskRange);
 
@@ -143,15 +133,9 @@
      * @return {*}  {Promise<boolean | Error>}
      * @memberof GreenScreenStream
      */
-<<<<<<< HEAD
     private setupRenderer(backgroundUrl?: string): Promise<boolean | Error> {
 
         return new Promise<boolean | Error>(async (resolve, reject) => {
-=======
-    private setupRenderer(backgroundUrl?: string): Promise<any> {
-
-        const promise = new Promise<any>((resolve, reject) => {
->>>>>>> 7275771a
             try {
                 this.ctx = this.canvas.getContext("webgl2");
                 let textureSettings: ImageTextureSettings | VideoTextureSettings;
@@ -292,29 +276,7 @@
                 this.renderVirtualBackground(0);
                 break;
 
-<<<<<<< HEAD
             case GreenScreenMethod.Mask:
-=======
-
-                const update = (t: number) => {
-                    if (!this.isRendering) return;
-                    this.model.segmentPerson(this.sourceVideo, this.segmentConfig
-                    ).then((segmentation: any) => {
-                        const maskedImage = bodyPix.toMask(segmentation,
-                            this.foregroundColor, this.backgroundColor);
-                        bodyPix.drawMask(
-                            canvas, this.sourceVideo, maskedImage, this.opacity,
-                            this.maskBlurAmount,
-                            this.flipHorizontal);
-                        this.rafId = requestAnimationFrame(update);
-                        this.demolished.R(t / 1000)
-
-                    }).catch(console.error)
-                }
-                update(0); // kick first frame and drawMask
-            } else if (this.greenScreenMethod === GreenScreenMethod.Mask) {
-                const canvas = document.createElement("canvas");
->>>>>>> 7275771a
                 const ctx = canvas.getContext("2d");
                 this.renderMask(0, ctx);
                 break;

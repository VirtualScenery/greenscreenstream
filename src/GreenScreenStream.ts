--- conflicted
+++ resolved
@@ -65,9 +65,6 @@
     }
 
     /**
-<<<<<<< HEAD
-     * Set up the rendering, textures, etc.
-=======
      * Set the backgrounds 
      *
      * @param {string} src
@@ -75,7 +72,7 @@
      * @memberof GreenScreenStream
      */
     setBackground(src: string): Promise<HTMLImageElement | HTMLVideoElement | Error> {
-        let p = new Promise<any>((resolve, reject) => {
+        return new Promise<any>((resolve, reject) => {
             const isImage = src.match(/\.(jpeg|jpg|png)$/) !== null;
 
             if (isImage) {
@@ -98,25 +95,20 @@
                 bg.src = src;
             }
         });
-        return p;
-    }
+    }
+
+    
     /**
      * Set up the rendering, texturesx etc.
->>>>>>> 2178f687
      *
      * @private
      * @param {string} [backgroundUrl]
      * @return {*}  {Promise<boolean | Error>}
      * @memberof GreenScreenStream
      */
-<<<<<<< HEAD
     private setupRenderer(backgroundUrl?: string): Promise<boolean | Error> {
 
         return new Promise<boolean | Error>(async (resolve, reject) => {
-=======
-    private setupRenderer(backgroundUrl: string): Promise<any> {
-        const promise = new Promise<any>((resolve, reject) => {
->>>>>>> 2178f687
             try {
                 // What should happen in this instance? Throw an error? Promise would never get resolved or rejected in previous implementation
                 if (!backgroundUrl)
@@ -124,7 +116,6 @@
 
                 let textureSettings: ImageTextureSettings | VideoTextureSettings;
                 this.ctx = this.canvas.getContext("webgl2");
-<<<<<<< HEAD
 
                 const isImage = backgroundUrl.match(/\.(jpeg|jpg|png)$/) !== null;
                 this.backgroundSource = isImage ? new Image() : document.createElement("video");
@@ -268,58 +259,6 @@
                     );
                     resolve();
                 });
-=======
-                this.setBackground(backgroundUrl).then(r => {
-                    let textureSettings = {};
-                    textureSettings = {
-                        "background": {
-                            unit: 33985,
-                            fn: (_prg: WebGLProgram, gl: WebGLRenderingContext, texture: WebGLTexture) => {
-                                gl.bindTexture(gl.TEXTURE_2D, texture);
-                                gl.texImage2D(3553, 0, 6408, 6408, 5121, this.backgroundSource);
-                                gl.texParameteri(gl.TEXTURE_2D, gl.TEXTURE_WRAP_S, gl.CLAMP_TO_EDGE);
-                                gl.texParameteri(gl.TEXTURE_2D, gl.TEXTURE_WRAP_T, gl.CLAMP_TO_EDGE);
-                                gl.texParameteri(gl.TEXTURE_2D, gl.TEXTURE_MAG_FILTER, gl.LINEAR);
-                                gl.texParameteri(gl.TEXTURE_2D, gl.TEXTURE_MIN_FILTER, gl.LINEAR);
-                            }
-                        },
-                        "webcam": {
-                            unit: 33986,
-                            fn: (_prg: WebGLProgram, gl: WebGLRenderingContext, texture: WebGLTexture) => {
-                                gl.bindTexture(gl.TEXTURE_2D, texture);
-                                gl.texImage2D(3553, 0, 6408, 6408, 5121, this.cameraSource);
-                                gl.texParameteri(gl.TEXTURE_2D, gl.TEXTURE_WRAP_S, gl.CLAMP_TO_EDGE);
-                                gl.texParameteri(gl.TEXTURE_2D, gl.TEXTURE_WRAP_T, gl.CLAMP_TO_EDGE);
-                                gl.texParameteri(gl.TEXTURE_2D, gl.TEXTURE_MAG_FILTER, gl.LINEAR);
-                                gl.texParameteri(gl.TEXTURE_2D, gl.TEXTURE_MIN_FILTER, gl.LINEAR);
-                            }
-                        }
-                    };
-                    this.demolished = new DR(this.canvas, this.mainVert, this.mainFrag);
-                    this.demolished.aA(
-                        textureSettings
-                        , () => {
-                            this.demolished.aB("A", this.mainVert, this.bufferFrag, ["background", "webcam"], {
-                                "chromaKey": (location: WebGLUniformLocation, gl: WebGLRenderingContext,
-                                    p: WebGLProgram, timestamp: number) => {
-                                    gl.uniform4f(location, this.chromaKey.r,
-                                        this.chromaKey.g, this.chromaKey.b, 1.)
-                                },
-                                "maskRange": (location: WebGLUniformLocation, gl: WebGLRenderingContext,
-                                    p: WebGLProgram, timestamp: number) => {
-                                    gl.uniform2f(location, this.maskRange.x,
-                                        this.maskRange.y)
-                                }
-                            });
-                            resolve(true);
-                        });
-                }).catch(err => {
-                    reject(err);
-                })
-            } catch (error) {
-                reject(error)
-            }
->>>>>>> 2178f687
         });
     }
 
